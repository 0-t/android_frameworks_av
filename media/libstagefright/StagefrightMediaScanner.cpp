/*
 * Copyright (C) 2009 The Android Open Source Project
 *
 * Licensed under the Apache License, Version 2.0 (the "License");
 * you may not use this file except in compliance with the License.
 * You may obtain a copy of the License at
 *
 *      http://www.apache.org/licenses/LICENSE-2.0
 *
 * Unless required by applicable law or agreed to in writing, software
 * distributed under the License is distributed on an "AS IS" BASIS,
 * WITHOUT WARRANTIES OR CONDITIONS OF ANY KIND, either express or implied.
 * See the License for the specific language governing permissions and
 * limitations under the License.
 */

//#define LOG_NDEBUG 0
#define LOG_TAG "StagefrightMediaScanner"
#include <utils/Log.h>

#include <sys/types.h>
#include <sys/stat.h>
#include <fcntl.h>

#include <media/stagefright/StagefrightMediaScanner.h>

#include <media/mediametadataretriever.h>
#include <private/media/VideoFrame.h>

// Sonivox includes
#include <libsonivox/eas.h>

namespace android {

StagefrightMediaScanner::StagefrightMediaScanner() {}

StagefrightMediaScanner::~StagefrightMediaScanner() {}

static bool FileHasAcceptableExtension(const char *extension) {
    static const char *kValidExtensions[] = {
        ".mp3", ".mp4", ".m4a", ".3gp", ".3gpp", ".3g2", ".3gpp2",
        ".mpeg", ".ogg", ".mid", ".smf", ".imy", ".wma", ".aac",
        ".wav", ".amr", ".midi", ".xmf", ".rtttl", ".rtx", ".ota",
        ".mkv", ".mka", ".webm", ".ts", ".fl", ".flac", ".mxmf",
<<<<<<< HEAD
        ".avi", ".mpeg", ".mpg", ".awb"
=======
        ".avi", ".mpeg", ".mpg", ".mpga"
>>>>>>> 205d7249
    };
    static const size_t kNumValidExtensions =
        sizeof(kValidExtensions) / sizeof(kValidExtensions[0]);

    for (size_t i = 0; i < kNumValidExtensions; ++i) {
        if (!strcasecmp(extension, kValidExtensions[i])) {
            return true;
        }
    }

    return false;
}

static MediaScanResult HandleMIDI(
        const char *filename, MediaScannerClient *client) {
    // get the library configuration and do sanity check
    const S_EAS_LIB_CONFIG* pLibConfig = EAS_Config();
    if ((pLibConfig == NULL) || (LIB_VERSION != pLibConfig->libVersion)) {
        ALOGE("EAS library/header mismatch\n");
        return MEDIA_SCAN_RESULT_ERROR;
    }
    EAS_I32 temp;

    // spin up a new EAS engine
    EAS_DATA_HANDLE easData = NULL;
    EAS_HANDLE easHandle = NULL;
    EAS_RESULT result = EAS_Init(&easData);
    if (result == EAS_SUCCESS) {
        EAS_FILE file;
        file.path = filename;
        file.fd = 0;
        file.offset = 0;
        file.length = 0;
        result = EAS_OpenFile(easData, &file, &easHandle);
    }
    if (result == EAS_SUCCESS) {
        result = EAS_Prepare(easData, easHandle);
    }
    if (result == EAS_SUCCESS) {
        result = EAS_ParseMetaData(easData, easHandle, &temp);
    }
    if (easHandle) {
        EAS_CloseFile(easData, easHandle);
    }
    if (easData) {
        EAS_Shutdown(easData);
    }

    if (result != EAS_SUCCESS) {
        return MEDIA_SCAN_RESULT_SKIPPED;
    }

    char buffer[20];
    sprintf(buffer, "%ld", temp);
    status_t status = client->addStringTag("duration", buffer);
    if (status != OK) {
        return MEDIA_SCAN_RESULT_ERROR;
    }
    return MEDIA_SCAN_RESULT_OK;
}

MediaScanResult StagefrightMediaScanner::processFile(
        const char *path, const char *mimeType,
        MediaScannerClient &client) {
    ALOGV("processFile '%s'.", path);

    client.setLocale(locale());
    client.beginFile();
    MediaScanResult result = processFileInternal(path, mimeType, client);
    client.endFile();
    return result;
}

MediaScanResult StagefrightMediaScanner::processFileInternal(
        const char *path, const char *mimeType,
        MediaScannerClient &client) {
    const char *extension = strrchr(path, '.');

    if (!extension) {
        return MEDIA_SCAN_RESULT_SKIPPED;
    }

    if (!FileHasAcceptableExtension(extension)) {
        return MEDIA_SCAN_RESULT_SKIPPED;
    }

    if (!strcasecmp(extension, ".mid")
            || !strcasecmp(extension, ".smf")
            || !strcasecmp(extension, ".imy")
            || !strcasecmp(extension, ".midi")
            || !strcasecmp(extension, ".xmf")
            || !strcasecmp(extension, ".rtttl")
            || !strcasecmp(extension, ".rtx")
            || !strcasecmp(extension, ".ota")
            || !strcasecmp(extension, ".mxmf")) {
        return HandleMIDI(path, &client);
    }

    sp<MediaMetadataRetriever> mRetriever(new MediaMetadataRetriever);

    int fd = open(path, O_RDONLY | O_LARGEFILE);
    status_t status;
    if (fd < 0) {
        // couldn't open it locally, maybe the media server can?
        status = mRetriever->setDataSource(path);
    } else {
        status = mRetriever->setDataSource(fd, 0, 0x7ffffffffffffffL);
        close(fd);
    }

    if (status) {
        return MEDIA_SCAN_RESULT_ERROR;
    }

    const char *value;
    if ((value = mRetriever->extractMetadata(
                    METADATA_KEY_MIMETYPE)) != NULL) {
        status = client.setMimeType(value);
        if (status) {
            return MEDIA_SCAN_RESULT_ERROR;
        }
    }

    struct KeyMap {
        const char *tag;
        int key;
    };
    static const KeyMap kKeyMap[] = {
        { "tracknumber", METADATA_KEY_CD_TRACK_NUMBER },
        { "discnumber", METADATA_KEY_DISC_NUMBER },
        { "album", METADATA_KEY_ALBUM },
        { "artist", METADATA_KEY_ARTIST },
        { "albumartist", METADATA_KEY_ALBUMARTIST },
        { "composer", METADATA_KEY_COMPOSER },
        { "genre", METADATA_KEY_GENRE },
        { "title", METADATA_KEY_TITLE },
        { "year", METADATA_KEY_YEAR },
        { "duration", METADATA_KEY_DURATION },
        { "writer", METADATA_KEY_WRITER },
        { "compilation", METADATA_KEY_COMPILATION },
        { "isdrm", METADATA_KEY_IS_DRM },
        { "width", METADATA_KEY_VIDEO_WIDTH },
        { "height", METADATA_KEY_VIDEO_HEIGHT },
    };
    static const size_t kNumEntries = sizeof(kKeyMap) / sizeof(kKeyMap[0]);

    for (size_t i = 0; i < kNumEntries; ++i) {
        const char *value;
        if ((value = mRetriever->extractMetadata(kKeyMap[i].key)) != NULL) {
            status = client.addStringTag(kKeyMap[i].tag, value);
            if (status != OK) {
                return MEDIA_SCAN_RESULT_ERROR;
            }
        }
    }

    return MEDIA_SCAN_RESULT_OK;
}

char *StagefrightMediaScanner::extractAlbumArt(int fd) {
    ALOGV("extractAlbumArt %d", fd);

    off64_t size = lseek64(fd, 0, SEEK_END);
    if (size < 0) {
        return NULL;
    }
    lseek64(fd, 0, SEEK_SET);

    sp<MediaMetadataRetriever> mRetriever(new MediaMetadataRetriever);
    if (mRetriever->setDataSource(fd, 0, size) == OK) {
        sp<IMemory> mem = mRetriever->extractAlbumArt();

        if (mem != NULL) {
            MediaAlbumArt *art = static_cast<MediaAlbumArt *>(mem->pointer());

            char *data = (char *)malloc(art->mSize + 4);
            *(int32_t *)data = art->mSize;
            memcpy(&data[4], &art[1], art->mSize);

            return data;
        }
    }

    return NULL;
}

}  // namespace android<|MERGE_RESOLUTION|>--- conflicted
+++ resolved
@@ -42,11 +42,7 @@
         ".mpeg", ".ogg", ".mid", ".smf", ".imy", ".wma", ".aac",
         ".wav", ".amr", ".midi", ".xmf", ".rtttl", ".rtx", ".ota",
         ".mkv", ".mka", ".webm", ".ts", ".fl", ".flac", ".mxmf",
-<<<<<<< HEAD
-        ".avi", ".mpeg", ".mpg", ".awb"
-=======
-        ".avi", ".mpeg", ".mpg", ".mpga"
->>>>>>> 205d7249
+        ".avi", ".mpeg", ".mpg", ".awb", ".mpga"
     };
     static const size_t kNumValidExtensions =
         sizeof(kValidExtensions) / sizeof(kValidExtensions[0]);
