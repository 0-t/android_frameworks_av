--- conflicted
+++ resolved
@@ -156,22 +156,6 @@
 
 // static
 void DataSource::RegisterDefaultSniffers() {
-<<<<<<< HEAD
-    RegisterSniffer(SniffMPEG4);
-    RegisterSniffer(SniffMatroska);
-    RegisterSniffer(SniffOgg);
-    RegisterSniffer(SniffWAV);
-    RegisterSniffer(SniffFLAC);
-    RegisterSniffer(SniffAMR);
-    RegisterSniffer(SniffMPEG2TS);
-    RegisterSniffer(SniffMP3);
-    RegisterSniffer(SniffAAC);
-    RegisterSniffer(SniffMPEG2PS);
-    RegisterSniffer(SniffWVM);
-#ifdef QCOM_HARDWARE
-    RegisterSniffer(ExtendedExtractor::Sniff);
-#endif
-=======
     Mutex::Autolock autoLock(gSnifferMutex);
     if (gSniffersRegistered) {
         return;
@@ -188,7 +172,9 @@
     RegisterSniffer_l(SniffAAC);
     RegisterSniffer_l(SniffMPEG2PS);
     RegisterSniffer_l(SniffWVM);
->>>>>>> 126a6303
+#ifdef QCOM_HARDWARE
+    RegisterSniffer_l(ExtendedExtractor::Sniff);
+#endif
 
     char value[PROPERTY_VALUE_MAX];
     if (property_get("drm.service.enabled", value, NULL)
