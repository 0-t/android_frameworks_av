--- conflicted
+++ resolved
@@ -3766,13 +3766,9 @@
                 // TODO: implement behavior for compressed audio
                 size_t audioHALFrames = (latency_l() * mSampleRate) / 1000;
                 size_t framesWritten = mBytesWritten / mFrameSize;
-<<<<<<< HEAD
-                if (mStandby || track->presentationComplete(framesWritten, audioHALFrames) ||
+                if (mStandby || !last ||
+                        track->presentationComplete(framesWritten, audioHALFrames) ||
                         track->isTerminated()) {
-=======
-                if (mStandby || !last ||
-                        track->presentationComplete(framesWritten, audioHALFrames)) {
->>>>>>> 126a6303
                     if (track->isStopped()) {
                         track->reset();
                     }
@@ -3785,11 +3781,8 @@
                 if (--(track->mRetryCount) <= 0) {
                     ALOGV("BUFFER TIMEOUT: remove(%d) from active list", track->name());
                     tracksToRemove->add(track);
-<<<<<<< HEAD
-=======
                     // indicate to client process that the track was disabled because of underrun;
                     // it will then automatically call start() when data is available
->>>>>>> 126a6303
                     android_atomic_or(CBLK_DISABLED, &cblk->mFlags);
                 } else if (last) {
                     mixerStatus = MIXER_TRACKS_ENABLED;
@@ -4054,11 +4047,8 @@
         mPausedBytesRemaining(0),
         mPreviousTrack(NULL)
 {
-<<<<<<< HEAD
-=======
     //FIXME: mStandby should be set to true by ThreadBase constructor
     mStandby = true;
->>>>>>> 126a6303
 }
 
 void AudioFlinger::OffloadThread::threadLoop_exit()
@@ -4095,26 +4085,6 @@
         }
         Track* const track = t.get();
         audio_track_cblk_t* cblk = track->cblk();
-<<<<<<< HEAD
-        if (mPreviousTrack != NULL) {
-            if (t.get() != mPreviousTrack) {
-                // Flush any data still being written from last track
-                mBytesRemaining = 0;
-                if (mPausedBytesRemaining) {
-                    // Last track was paused so we also need to flush saved
-                    // mixbuffer state and invalidate track so that it will
-                    // re-submit that unwritten data when it is next resumed
-                    mPausedBytesRemaining = 0;
-                    // Invalidate is a bit drastic - would be more efficient
-                    // to have a flag to tell client that some of the
-                    // previously written data was lost
-                    mPreviousTrack->invalidate();
-                }
-            }
-        }
-        mPreviousTrack = t.get();
-        bool last = (i == (count - 1));
-=======
         // Only consider last track started for volume and mixer state control.
         // In theory an older track could underrun and restart after the new one starts
         // but as we only care about the transition phase between two tracks on a
@@ -4122,7 +4092,6 @@
         sp<Track> l = mLatestActiveTrack.promote();
         bool last = l.get() == track;
 
->>>>>>> 126a6303
         if (track->isPausing()) {
             track->setPaused();
             if (last) {
@@ -4213,12 +4182,6 @@
                     track->mState = TrackBase::STOPPING_2; // so presentation completes after drain
                     // do not drain if no data was ever sent to HAL (mStandby == true)
                     if (last && !mStandby) {
-<<<<<<< HEAD
-                        sleepTime = 0;
-                        standbyTime = systemTime() + standbyDelay;
-                        mixerStatus = MIXER_DRAIN_TRACK;
-                        mDrainSequence += 2;
-=======
                         // do not modify drain sequence if we are already draining. This happens
                         // when resuming from pause after drain.
                         if ((mDrainSequence & 1) == 0) {
@@ -4227,7 +4190,6 @@
                             mixerStatus = MIXER_DRAIN_TRACK;
                             mDrainSequence += 2;
                         }
->>>>>>> 126a6303
                         if (mHwPaused) {
                             // It is possible to move from PAUSED to STOPPING_1 without
                             // a resume so we must ensure hardware is running
@@ -4916,15 +4878,11 @@
         Mutex::Autolock _l(mLock);
 
         track = new RecordTrack(this, client, sampleRate,
-<<<<<<< HEAD
 #ifdef QCOM_HARDWARE
-                      format, channelMask, frameCount, *flags, sessionId);
+                      format, channelMask, frameCount, *flags, sessionId, uid);
 #else
-                      format, channelMask, frameCount, sessionId);
+                      format, channelMask, frameCount, sessionId, uid);
 #endif
-=======
-                      format, channelMask, frameCount, sessionId, uid);
->>>>>>> 126a6303
 
         if (track->getCblk() == 0) {
             ALOGE("createRecordTrack_l() no control block");
